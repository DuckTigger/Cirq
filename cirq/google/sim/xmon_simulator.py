--- conflicted
+++ resolved
@@ -17,11 +17,7 @@
 The simulator can be used to run all of a Circuit or to step through the
 simulation Moment by Moment. The simulator requires that all gates used in
 the circuit are either an XmonGate or are CompositionOperations or have a
-<<<<<<< HEAD
-SupportsUnitaryEffect which can be decomposed into XmonGates. Measurement gates
-=======
 known unitary which can be decomposed into XmonGates. Measurement gates
->>>>>>> 42009e54
 must all have unique string keys.
 
 A simple example:
