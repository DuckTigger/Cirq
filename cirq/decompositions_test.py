# Copyright 2018 The Cirq Developers
#
# Licensed under the Apache License, Version 2.0 (the "License");
# you may not use this file except in compliance with the License.
# You may obtain a copy of the License at
#
#     https://www.apache.org/licenses/LICENSE-2.0
#
# Unless required by applicable law or agreed to in writing, software
# distributed under the License is distributed on an "AS IS" BASIS,
# WITHOUT WARRANTIES OR CONDITIONS OF ANY KIND, either express or implied.
# See the License for the specific language governing permissions and
# limitations under the License.

import cmath
import math
import random
from typing import Sequence

import numpy as np
import pytest

import cirq

def _operations_to_matrix(operations, qubits):
    return cirq.Circuit.from_ops(operations).to_unitary_matrix(
        qubit_order=cirq.QubitOrder.explicit(qubits),
        qubits_that_should_be_present=qubits)


<<<<<<< HEAD
=======
def _gates_to_matrix(gates: Sequence[cirq.KnownMatrix]) -> np.ndarray:
    m = gates[0].matrix()
    for gate in gates[1:]:
        m = gate.matrix().dot(m)
    return m

>>>>>>> e4dd2c90
def assert_gates_implement_unitary(gates: Sequence[cirq.SingleQubitGate],
                                   intended_effect: np.ndarray,
                                   atol: float):
    actual_effect = cirq.dot(*reversed([cirq.unitary(g) for g in gates]))
    cirq.testing.assert_allclose_up_to_global_phase(actual_effect,
                                                    intended_effect,
                                                    atol=atol)


def test_single_qubit_matrix_to_gates_known_x():
    actual = cirq.single_qubit_matrix_to_gates(
        np.array([[0, 1], [1, 0]]), tolerance=0.01)

    assert actual == [cirq.X]


def test_single_qubit_matrix_to_gates_known_y():
    actual = cirq.single_qubit_matrix_to_gates(
        np.array([[0, -1j], [1j, 0]]), tolerance=0.01)

    assert actual == [cirq.Y]


def test_single_qubit_matrix_to_gates_known_z():
    actual = cirq.single_qubit_matrix_to_gates(
        np.array([[1, 0], [0, -1]]), tolerance=0.01)

    assert actual == [cirq.Z]


def test_single_qubit_matrix_to_gates_known_s():
    actual = cirq.single_qubit_matrix_to_gates(
        np.array([[1, 0], [0, 1j]]), tolerance=0.01)

    assert actual == [cirq.Z**0.5]


def test_known_s_dag():
    actual = cirq.single_qubit_matrix_to_gates(
        np.array([[1, 0], [0, -1j]]), tolerance=0.01)

    assert actual == [cirq.Z**-0.5]


def test_known_h():
    actual = cirq.single_qubit_matrix_to_gates(
        np.array([[1, 1], [1, -1]]) * np.sqrt(0.5), tolerance=0.001)

    assert actual == [cirq.Y**-0.5, cirq.Z]


@pytest.mark.parametrize('intended_effect', [
    np.array([[0, 1j], [1, 0]]),
    # Historical failure:
    np.array([[-0.10313355-0.62283483j,  0.76512225-0.1266025j],
              [-0.72184177+0.28352196j,  0.23073193+0.5876415j]]),
] + [
    cirq.testing.random_unitary(2) for _ in range(10)
])
def test_single_qubit_matrix_to_gates_cases(intended_effect):
    for atol in [1e-1, 1e-8]:
        gates = cirq.single_qubit_matrix_to_gates(
            intended_effect, tolerance=atol / 10)
        assert len(gates) <= 3
        assert sum(1 for g in gates if not isinstance(g, cirq.RotZGate)) <= 1
        assert_gates_implement_unitary(gates, intended_effect, atol=atol)


@pytest.mark.parametrize('pre_turns,post_turns',
                         [(random.random(), random.random())
                          for _ in range(10)])
def test_single_qubit_matrix_to_gates_fuzz_half_turns_merge_z_gates(
        pre_turns, post_turns):
    intended_effect = cirq.dot(
        cirq.unitary(cirq.Z**(2 * pre_turns)),
        cirq.unitary(cirq.X),
        cirq.unitary(cirq.Z**(2 * post_turns)))

    gates = cirq.single_qubit_matrix_to_gates(
        intended_effect, tolerance=1e-7)

    assert len(gates) <= 2
    assert_gates_implement_unitary(gates, intended_effect, atol=1e-6)


def test_single_qubit_matrix_to_gates_tolerance_z():
    z = np.diag([1, np.exp(1j * 0.01)])

    optimized_away = cirq.single_qubit_matrix_to_gates(
        z, tolerance=0.1)
    assert len(optimized_away) == 0

    kept = cirq.single_qubit_matrix_to_gates(z, tolerance=0.0001)
    assert len(kept) == 1


def test_single_qubit_matrix_to_gates_tolerance_xy():
    c, s = np.cos(0.01), np.sin(0.01)
    xy = np.array([[c, -s], [s, c]])

    optimized_away = cirq.single_qubit_matrix_to_gates(
        xy, tolerance=0.1)
    assert len(optimized_away) == 0

    kept = cirq.single_qubit_matrix_to_gates(xy, tolerance=0.0001)
    assert len(kept) == 1


def test_single_qubit_matrix_to_gates_tolerance_half_turn_phasing():
    a = np.pi / 2 + 0.01
    c, s = np.cos(a), np.sin(a)
    nearly_x = np.array([[c, -s], [s, c]])
    z1 = np.diag([1, np.exp(1j * 1.2)])
    z2 = np.diag([1, np.exp(1j * 1.6)])
    phased_nearly_x = z1.dot(nearly_x).dot(z2)

    optimized_away = cirq.single_qubit_matrix_to_gates(
        phased_nearly_x, tolerance=0.1)
    assert len(optimized_away) == 2

    kept = cirq.single_qubit_matrix_to_gates(
        phased_nearly_x, tolerance=0.0001)
    assert len(kept) == 3


def test_single_qubit_op_to_framed_phase_form_output_on_example_case():
    u, t, g = cirq.single_qubit_op_to_framed_phase_form(
        cirq.unitary(cirq.Y**0.25))
    assert cirq.allclose_up_to_global_phase(u, cirq.unitary(cirq.X**0.5))
    assert abs(t - (1 + 1j) * math.sqrt(0.5)) < 0.00001
    assert abs(g - 1) < 0.00001


@pytest.mark.parametrize('mat', [
    np.eye(2),
    cirq.unitary(cirq.H),
    cirq.unitary(cirq.X),
    cirq.unitary(cirq.X**0.5),
    cirq.unitary(cirq.Y),
    cirq.unitary(cirq.Z),
    cirq.unitary(cirq.Z**0.5),
] + [cirq.testing.random_unitary(2)
     for _ in range(10)])
def test_single_qubit_op_to_framed_phase_form_equivalent_on_known_and_random(
        mat):
    u, t, g = cirq.single_qubit_op_to_framed_phase_form(mat)
    z = np.diag([g, g * t])
    assert np.allclose(mat, np.conj(u.T).dot(z).dot(u))


def test_controlled_op_to_operations_concrete_case():
    c = cirq.NamedQubit('c')
    t = cirq.NamedQubit('t')
    expected = [cirq.Y(t)**-0.5, cirq.CZ(c, t)**1.5,
                cirq.Z(c)**0.25, cirq.Y(t)**0.5]
    operations = cirq.controlled_op_to_operations(
        control=c,
        target=t,
        operation=np.array([[1, 1j], [1j, 1]]) * np.sqrt(0.5),
        tolerance=0.0001)
    # Test closeness as opposed to equality to avoid precision errors
    for actual_op, expected_op in zip(operations, expected):
        assert cirq.allclose_up_to_global_phase(actual_op.matrix(),
                                                expected_op.matrix(),
                                                atol=1e-8)

def test_controlled_op_to_operations_omits_negligible_global_phase():
    qc = cirq.QubitId()
    qt = cirq.QubitId()
    operations = cirq.controlled_op_to_operations(
        control=qc,
        target=qt,
        operation=cirq.unitary(cirq.H),
        tolerance=0.0001)

    assert operations == [cirq.Y(qt)**-0.25, cirq.CZ(qc, qt), cirq.Y(qt)**0.25]


@pytest.mark.parametrize('mat', [
    np.eye(2),
    cirq.unitary(cirq.H),
    cirq.unitary(cirq.X),
    cirq.unitary(cirq.X**0.5),
    cirq.unitary(cirq.Y),
    cirq.unitary(cirq.Z),
    cirq.unitary(cirq.Z**0.5),
] + [
    cirq.testing.random_unitary(2) for _ in range(10)
])
def test_controlled_op_to_operations_equivalent_on_known_and_random(mat):
    qc = cirq.QubitId()
    qt = cirq.QubitId()
    operations = cirq.controlled_op_to_operations(
        control=qc, target=qt, operation=mat)
    actual_effect = _operations_to_matrix(operations, (qc, qt))
    intended_effect = cirq.kron_with_controls(cirq.CONTROL_TAG, mat)
    assert cirq.allclose_up_to_global_phase(actual_effect, intended_effect)


def _random_single_partial_cz_effect():
    return cirq.dot(
        cirq.kron(cirq.testing.random_unitary(2),
                  cirq.testing.random_unitary(2)),
        np.diag([1, 1, 1, cmath.exp(2j * random.random() * np.pi)]),
        cirq.kron(cirq.testing.random_unitary(2),
                  cirq.testing.random_unitary(2)))


def _random_double_partial_cz_effect():
    return cirq.dot(
        cirq.kron(cirq.testing.random_unitary(2),
                  cirq.testing.random_unitary(2)),
        np.diag([1, 1, 1, cmath.exp(2j * random.random() * np.pi)]),
        cirq.kron(cirq.testing.random_unitary(2),
                  cirq.testing.random_unitary(2)),
        np.diag([1, 1, 1, cmath.exp(2j * random.random() * np.pi)]),
        cirq.kron(cirq.testing.random_unitary(2),
                  cirq.testing.random_unitary(2)))


def _random_double_full_cz_effect():
    return cirq.dot(
        cirq.kron(cirq.testing.random_unitary(2),
                  cirq.testing.random_unitary(2)),
        cirq.unitary(cirq.CZ),
        cirq.kron(cirq.testing.random_unitary(2),
                  cirq.testing.random_unitary(2)),
        cirq.unitary(cirq.CZ),
        cirq.kron(cirq.testing.random_unitary(2),
                  cirq.testing.random_unitary(2)))


def assert_cz_depth_below(operations, threshold, must_be_full):
    total_cz = 0

    for op in operations:
        assert len(op.qubits) <= 2
        if len(op.qubits) == 2:
            assert isinstance(op, cirq.GateOperation)
            assert isinstance(op.gate, cirq.Rot11Gate)
            if must_be_full:
                assert op.gate.half_turns == 1
            total_cz += abs(op.gate.half_turns)

    assert total_cz <= threshold


def assert_ops_implement_unitary(q0, q1, operations, intended_effect,
                                 atol=0.01):
    actual_effect = _operations_to_matrix(operations, (q0, q1))
    assert cirq.allclose_up_to_global_phase(actual_effect, intended_effect,
                                              atol=atol)


@pytest.mark.parametrize('max_partial_cz_depth,max_full_cz_depth,effect', [
    (0, 0, np.eye(4)),
    (0, 0, np.array([
        [0, 0, 0, 1],
        [0, 0, 1, 0],
        [0, 1, 0, 0],
        [1, 0, 0, 0j],
    ])),
    (0, 0, cirq.unitary(cirq.CZ**0.00000001)),

    (0.5, 2, cirq.unitary(cirq.CZ**0.5)),

    (1, 1, cirq.unitary(cirq.CZ)),
    (1, 1, cirq.unitary(cirq.CNOT)),
    (1, 1, np.array([
        [1, 0, 0, 1j],
        [0, 1, 1j, 0],
        [0, 1j, 1, 0],
        [1j, 0, 0, 1],
    ]) * np.sqrt(0.5)),
    (1, 1, np.array([
        [1, 0, 0, -1j],
        [0, 1, -1j, 0],
        [0, -1j, 1, 0],
        [-1j, 0, 0, 1],
    ]) * np.sqrt(0.5)),
    (1, 1, np.array([
        [1, 0, 0, 1j],
        [0, 1, -1j, 0],
        [0, -1j, 1, 0],
        [1j, 0, 0, 1],
    ]) * np.sqrt(0.5)),

    (1.5, 3, cirq.map_eigenvalues(cirq.unitary(cirq.SWAP),
                                  lambda e: e**0.5)),

    (2, 2, cirq.unitary(cirq.SWAP).dot(cirq.unitary(cirq.CZ))),

    (3, 3, cirq.unitary(cirq.SWAP)),
    (3, 3, np.array([
        [0, 0, 0, 1],
        [0, 1, 0, 0],
        [0, 0, 1, 0],
        [1, 0, 0, 0j],
    ])),
] + [
    (1, 2, _random_single_partial_cz_effect()) for _ in range(10)
] + [
    (2, 2, _random_double_full_cz_effect()) for _ in range(10)
] + [
    (2, 3, _random_double_partial_cz_effect()) for _ in range(10)
] + [
    (3, 3, cirq.testing.random_unitary(4)) for _ in range(10)
])
def test_two_to_ops_equivalent_and_bounded_for_known_and_random(
        max_partial_cz_depth,
        max_full_cz_depth,
        effect):
    q0 = cirq.QubitId()
    q1 = cirq.QubitId()

    operations_with_partial = cirq.two_qubit_matrix_to_operations(
        q0, q1, effect, True)
    operations_with_full = cirq.two_qubit_matrix_to_operations(
        q0, q1, effect, False)

    assert_ops_implement_unitary(q0, q1, operations_with_partial, effect)
    assert_ops_implement_unitary(q0, q1, operations_with_full, effect)

    assert_cz_depth_below(operations_with_partial, max_partial_cz_depth, False)
    assert_cz_depth_below(operations_with_full, max_full_cz_depth, True)


def test_trivial_parity_interaction_corner_case():
    q0 = cirq.QubitId()
    q1 = cirq.QubitId()
    nearPi4 = np.pi/4 * 0.99
    tolerance = 1e-2
    circuit = cirq.Circuit.from_ops(
        cirq.decompositions._parity_interaction(q0, q1, -nearPi4, tolerance))
    assert len(circuit) == 2


@pytest.mark.parametrize('rad,expected', (lambda err, largeErr: [
    (np.pi/4, True),
    (np.pi/4 + err, True),
    (np.pi/4 + largeErr, False),
    (np.pi/4 - err, True),
    (np.pi/4 - largeErr, False),
    (-np.pi/4, True),
    (-np.pi/4 + err, True),
    (-np.pi/4 + largeErr, False),
    (-np.pi/4 - err, True),
    (-np.pi/4 - largeErr, False),
    (0, True),
    (err, True),
    (largeErr, False),
    (-err, True),
    (-largeErr, False),
    (np.pi/8, False),
    (-np.pi/8, False),
])(1e-8*2/3, 1e-8*4/3))
def test_is_trivial_angle(rad, expected):
    tolerance = 1e-8
    out = cirq.decompositions._is_trivial_angle(rad, tolerance)
    assert out == expected, 'rad = {}'.format(rad)<|MERGE_RESOLUTION|>--- conflicted
+++ resolved
@@ -28,15 +28,6 @@
         qubits_that_should_be_present=qubits)
 
 
-<<<<<<< HEAD
-=======
-def _gates_to_matrix(gates: Sequence[cirq.KnownMatrix]) -> np.ndarray:
-    m = gates[0].matrix()
-    for gate in gates[1:]:
-        m = gate.matrix().dot(m)
-    return m
-
->>>>>>> e4dd2c90
 def assert_gates_implement_unitary(gates: Sequence[cirq.SingleQubitGate],
                                    intended_effect: np.ndarray,
                                    atol: float):
@@ -199,8 +190,8 @@
         tolerance=0.0001)
     # Test closeness as opposed to equality to avoid precision errors
     for actual_op, expected_op in zip(operations, expected):
-        assert cirq.allclose_up_to_global_phase(actual_op.matrix(),
-                                                expected_op.matrix(),
+        assert cirq.allclose_up_to_global_phase(cirq.unitary(actual_op),
+                                                cirq.unitary(expected_op),
                                                 atol=1e-8)
 
 def test_controlled_op_to_operations_omits_negligible_global_phase():
