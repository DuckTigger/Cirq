# Copyright 2018 The Cirq Developers
#
# Licensed under the Apache License, Version 2.0 (the "License");
# you may not use this file except in compliance with the License.
# You may obtain a copy of the License at
#
#     https://www.apache.org/licenses/LICENSE-2.0
#
# Unless required by applicable law or agreed to in writing, software
# distributed under the License is distributed on an "AS IS" BASIS,
# WITHOUT WARRANTIES OR CONDITIONS OF ANY KIND, either express or implied.
# See the License for the specific language governing permissions and
# limitations under the License.

"""Quantum gates that are commonly used in the literature."""
from typing import Union, Tuple, Optional, List, Callable, cast, Iterable

import numpy as np

from cirq import value
from cirq.ops import gate_features, eigen_gate, raw_types, gate_operation


class Rot11Gate(eigen_gate.EigenGate,
                gate_features.PhaseableEffect,
                gate_features.TwoQubitGate,
                gate_features.TextDiagrammable,
                gate_features.InterchangeableQubitsGate,
                gate_features.QasmConvertibleGate):
    """Phases the |11> state of two adjacent qubits by a fixed amount.

    A ParameterizedCZGate guaranteed to not be using the parameter key field.
    """

    def __init__(self, *,  # Forces keyword args.
                 half_turns: Optional[Union[value.Symbol, float]] = None,
                 rads: Optional[float] = None,
                 degs: Optional[float] = None) -> None:
        """Initializes the gate.

        At most one angle argument may be specified. If more are specified,
        the result is considered ambiguous and an error is thrown. If no angle
        argument is given, the default value of one half turn is used.

        Args:
            half_turns: Relative phasing of CZ's eigenstates, in half_turns.
            rads: Relative phasing of CZ's eigenstates, in radians.
            degs: Relative phasing of CZ's eigenstates, in degrees.
        """
        super().__init__(exponent=value.chosen_angle_to_half_turns(
            half_turns=half_turns,
            rads=rads,
            degs=degs))

    def _eigen_components(self):
        return [
            (0, np.diag([1, 1, 1, 0])),
            (1, np.diag([0, 0, 0, 1])),
        ]

    def _canonical_exponent_period(self) -> Optional[float]:
        return 2

    def _with_exponent(self,
                       exponent: Union[value.Symbol, float]) -> 'Rot11Gate':
        return Rot11Gate(half_turns=exponent)

    def phase_by(self, phase_turns, qubit_index):
        return self

    @property
    def half_turns(self) -> Union[value.Symbol, float]:
        return self._exponent

    def text_diagram_info(self, args: gate_features.TextDiagramInfoArgs
                          ) -> gate_features.TextDiagramInfo:
        return gate_features.TextDiagramInfo(
            wire_symbols=('@', '@'),
            exponent=self._exponent)

    def known_qasm_output(self,
                          qubits: Tuple[raw_types.QubitId, ...],
                          args: gate_features.QasmOutputArgs) -> Optional[str]:
        if self.half_turns != 1:
            return None  # Don't have an equivalent gate in QASM
        args.validate_version('2.0')
        return args.format('cz {0},{1};\n', qubits[0], qubits[1])

    def __str__(self) -> str:
        if self.half_turns == 1:
            return 'CZ'
        return 'CZ**{!r}'.format(self.half_turns)

    def __repr__(self) -> str:
        if self.half_turns == 1:
            return 'cirq.CZ'
        return '(cirq.CZ**{!r})'.format(self.half_turns)


class RotXGate(eigen_gate.EigenGate,
               gate_features.TextDiagrammable,
               gate_features.SingleQubitGate,
               gate_features.QasmConvertibleGate):
    """Fixed rotation around the X axis of the Bloch sphere."""

    def __init__(self, *,  # Forces keyword args.
                 half_turns: Optional[Union[value.Symbol, float]] = None,
                 rads: Optional[float] = None,
                 degs: Optional[float] = None) -> None:
        """Initializes the gate.

        At most one angle argument may be specified. If more are specified,
        the result is considered ambiguous and an error is thrown. If no angle
        argument is given, the default value of one half turn is used.

        Args:
            half_turns: The relative phasing of X's eigenstates, in half_turns.
            rads: The relative phasing of X's eigenstates, in radians.
            degs: The relative phasing of X's eigenstates, in degrees.
        """
        super().__init__(exponent=value.chosen_angle_to_half_turns(
            half_turns=half_turns,
            rads=rads,
            degs=degs))

    def _eigen_components(self):
        return [
            (0, np.array([[0.5, 0.5], [0.5, 0.5]])),
            (1, np.array([[0.5, -0.5], [-0.5, 0.5]])),
        ]

    def _canonical_exponent_period(self) -> Optional[float]:
        return 2

    def _with_exponent(self,
                       exponent: Union[value.Symbol, float]) -> 'RotXGate':
        return RotXGate(half_turns=exponent)

    @property
    def half_turns(self) -> Union[value.Symbol, float]:
        return self._exponent

    def text_diagram_info(self, args: gate_features.TextDiagramInfoArgs
                          ) -> gate_features.TextDiagramInfo:
        return gate_features.TextDiagramInfo(
            wire_symbols=('X',),
            exponent=self._exponent)

    def known_qasm_output(self,
                          qubits: Tuple[raw_types.QubitId, ...],
                          args: gate_features.QasmOutputArgs) -> Optional[str]:
        args.validate_version('2.0')
        if self.half_turns == 1:
            return args.format('x {0};\n', qubits[0])
        else:
            return args.format('rx({0:half_turns}) {1};\n',
                               self.half_turns, qubits[0])

    def __str__(self) -> str:
        if self.half_turns == 1:
            return 'X'
        return 'X**{!r}'.format(self.half_turns)

    def __repr__(self) -> str:
        if self.half_turns == 1:
            return 'cirq.X'
        return '(cirq.X**{!r})'.format(self.half_turns)


class RotYGate(eigen_gate.EigenGate,
               gate_features.TextDiagrammable,
               gate_features.SingleQubitGate,
               gate_features.QasmConvertibleGate):
    """Fixed rotation around the Y axis of the Bloch sphere."""

    def __init__(self, *,  # Forces keyword args.
                 half_turns: Optional[Union[value.Symbol, float]] = None,
                 rads: Optional[float] = None,
                 degs: Optional[float] = None) -> None:
        """Initializes the gate.

        At most one angle argument may be specified. If more are specified,
        the result is considered ambiguous and an error is thrown. If no angle
        argument is given, the default value of one half turn is used.

        Args:
            half_turns: The relative phasing of Y's eigenstates, in half_turns.
            rads: The relative phasing of Y's eigenstates, in radians.
            degs: The relative phasing of Y's eigenstates, in degrees.
        """
        super().__init__(exponent=value.chosen_angle_to_half_turns(
            half_turns=half_turns,
            rads=rads,
            degs=degs))

    def _eigen_components(self):
        return [
            (0, np.array([[0.5, -0.5j], [0.5j, 0.5]])),
            (1, np.array([[0.5, 0.5j], [-0.5j, 0.5]])),
        ]

    def _canonical_exponent_period(self) -> Optional[float]:
        return 2

    def _with_exponent(self,
                       exponent: Union[value.Symbol, float]) -> 'RotYGate':
        return RotYGate(half_turns=exponent)

    @property
    def half_turns(self) -> Union[value.Symbol, float]:
        return self._exponent

    def text_diagram_info(self, args: gate_features.TextDiagramInfoArgs
                          ) -> gate_features.TextDiagramInfo:
        return gate_features.TextDiagramInfo(
            wire_symbols=('Y',),
            exponent=self._exponent)

    def known_qasm_output(self,
                          qubits: Tuple[raw_types.QubitId, ...],
                          args: gate_features.QasmOutputArgs) -> Optional[str]:
        args.validate_version('2.0')
        if self.half_turns == 1:
            return args.format('y {0};\n', qubits[0])
        else:
            return args.format('ry({0:half_turns}) {1};\n',
                               self.half_turns, qubits[0])

    def __str__(self) -> str:
        if self.half_turns == 1:
            return 'Y'
        return 'Y**{!r}'.format(self.half_turns)

    def __repr__(self) -> str:
        if self.half_turns == 1:
            return 'cirq.Y'
        return '(cirq.Y**{!r})'.format(self.half_turns)


class RotZGate(eigen_gate.EigenGate,
               gate_features.TextDiagrammable,
               gate_features.SingleQubitGate,
               gate_features.PhaseableEffect,
               gate_features.QasmConvertibleGate):
    """Fixed rotation around the Z axis of the Bloch sphere."""

    def __init__(self, *,  # Forces keyword args.
                 half_turns: Optional[Union[value.Symbol, float]] = None,
                 rads: Optional[float] = None,
                 degs: Optional[float] = None) -> None:
        """Initializes the gate.

        At most one angle argument may be specified. If more are specified,
        the result is considered ambiguous and an error is thrown. If no angle
        argument is given, the default value of one half turn is used.

        Args:
            half_turns: The relative phasing of Z's eigenstates, in half_turns.
            rads: The relative phasing of Z's eigenstates, in radians.
            degs: The relative phasing of Z's eigenstates, in degrees.
        """
        super().__init__(exponent=value.chosen_angle_to_half_turns(
            half_turns=half_turns,
            rads=rads,
            degs=degs))

    def _eigen_components(self):
        return [
            (0, np.diag([1, 0])),
            (1, np.diag([0, 1])),
        ]

    def _canonical_exponent_period(self) -> Optional[float]:
        return 2

    def _with_exponent(self,
                       exponent: Union[value.Symbol, float]) -> 'RotZGate':
        return RotZGate(half_turns=exponent)

    @property
    def half_turns(self) -> Union[value.Symbol, float]:
        return self._exponent

    def phase_by(self,
                 phase_turns: float,
                 qubit_index: int):
        return self

    def text_diagram_info(self, args: gate_features.TextDiagramInfoArgs
                          ) -> gate_features.TextDiagramInfo:
        if self.half_turns in [-0.25, 0.25]:
            return gate_features.TextDiagramInfo(
                wire_symbols=('T',),
                exponent=cast(float, self._exponent) * 4)

        if self.half_turns in [-0.5, 0.5]:
            return gate_features.TextDiagramInfo(
                wire_symbols=('S',),
                exponent=cast(float, self._exponent) * 2)

        return gate_features.TextDiagramInfo(
            wire_symbols=('Z',),
            exponent=self._exponent)

    def known_qasm_output(self,
                          qubits: Tuple[raw_types.QubitId, ...],
                          args: gate_features.QasmOutputArgs) -> Optional[str]:
        args.validate_version('2.0')
        if self.half_turns == 1:
            return args.format('z {0};\n', qubits[0])
        else:
            return args.format('rz({0:half_turns}) {1};\n',
                               self.half_turns, qubits[0])

    def __str__(self) -> str:
        if self.half_turns == 0.25:
            return 'T'
        if self.half_turns == -0.25:
            return 'T**-1'
        if self.half_turns == 0.5:
            return 'S'
        if self.half_turns == -0.5:
            return 'S**-1'
        if self.half_turns == 1:
            return 'Z'
        return 'Z**{}'.format(self.half_turns)

    def __repr__(self) -> str:
        if self.half_turns == 0.25:
            return 'cirq.T'
        if self.half_turns == -0.25:
            return '(cirq.T**-1)'
        if self.half_turns == 0.5:
            return 'cirq.S'
        if self.half_turns == -0.5:
            return '(cirq.S**-1)'
        if self.half_turns == 1:
            return 'cirq.Z'
        return '(cirq.Z**{!r})'.format(self.half_turns)


class MeasurementGate(raw_types.Gate,
                      gate_features.TextDiagrammable,
                      gate_features.QasmConvertibleGate):
    """Indicates that qubits should be measured plus a key to identify results.

    Attributes:
        key: The string key of the measurement.
        invert_mask: A list of values indicating whether the corresponding
            qubits should be flipped. The list's length must not be longer than
            the number of qubits, but it is permitted to be shorted.
    Qubits with indices past the end of the mask are not flipped.
    """

    def __init__(self,
                 key: str = '',
                 invert_mask: Tuple[bool, ...] = ()) -> None:
        self.key = key
        self.invert_mask = invert_mask or ()

    @staticmethod
    def is_measurement(op: Union[raw_types.Gate, raw_types.Operation]) -> bool:
        if isinstance(op, MeasurementGate):
            return True
        if (isinstance(op, gate_operation.GateOperation) and
                isinstance(op.gate, MeasurementGate)):
            return True
        return False

    def with_bits_flipped(self, *bit_positions: int) -> 'MeasurementGate':
        """Toggles whether or not the measurement inverts various outputs."""
        old_mask = self.invert_mask or ()
        n = max(len(old_mask) - 1, *bit_positions) + 1
        new_mask = [k < len(old_mask) and old_mask[k] for k in range(n)]
        for b in bit_positions:
            new_mask[b] = not new_mask[b]
        return MeasurementGate(key=self.key, invert_mask=tuple(new_mask))

    def validate_args(self, qubits):
        if (self.invert_mask is not None and
                len(self.invert_mask) > len(qubits)):
            raise ValueError('len(invert_mask) > len(qubits)')

    def text_diagram_info(self, args: gate_features.TextDiagramInfoArgs
                          ) -> gate_features.TextDiagramInfo:
        n = (max(1, len(self.invert_mask))
             if args.known_qubit_count is None
             else args.known_qubit_count)
        symbols = ['M'] * n

        # Show which output bits are negated.
        if self.invert_mask:
            for i, b in enumerate(self.invert_mask):
                if b:
                    symbols[i] = '!M'

        # Mention the measurement key.
        if (not args.known_qubits or
                self.key != _default_measurement_key(args.known_qubits)):
            symbols[0] += "('{}')".format(self.key)

        return gate_features.TextDiagramInfo(tuple(symbols))

    def known_qasm_output(self,
                          qubits: Tuple[raw_types.QubitId, ...],
                          args: gate_features.QasmOutputArgs) -> Optional[str]:
        args.validate_version('2.0')
        invert_mask = self.invert_mask
        if len(invert_mask) < len(qubits):
            invert_mask = (invert_mask
                           + (False,) * (len(qubits) - len(invert_mask)))
        lines = []
        for i, (qubit, inv) in enumerate(zip(qubits, invert_mask)):
            if inv:
                lines.append(args.format(
                    'x {0};  // Invert the following measurement\n', qubit))
            lines.append(args.format('measure {0} -> {1:meas}[{2}];\n',
                                     qubit, self.key, i))
        return ''.join(lines)

    def __repr__(self):
        return 'cirq.MeasurementGate({}, {})'.format(repr(self.key),
                                                     repr(self.invert_mask))

    def __eq__(self, other):
        if not isinstance(other, type(self)):
            return NotImplemented
        return self.key == other.key and self.invert_mask == other.invert_mask

    def __ne__(self, other):
        return not self == other

    def __hash__(self):
        return hash((MeasurementGate, self.key, self.invert_mask))


def _default_measurement_key(qubits: Iterable[raw_types.QubitId]) -> str:
    return ','.join(str(q) for q in qubits)


def measure(*qubits: raw_types.QubitId,
            key: Optional[str] = None,
            invert_mask: Tuple[bool, ...] = ()
            ) -> gate_operation.GateOperation:
    """Returns a single MeasurementGate applied to all the given qubits.

    The qubits are measured in the computational basis.

    Args:
        *qubits: The qubits that the measurement gate should measure.
        key: The string key of the measurement. If this is None, it defaults
            to a comma-separated list of the target qubits' str values.
        invert_mask: A list of Truthy or Falsey values indicating whether
            the corresponding qubits should be flipped. None indicates no
            inverting should be done.

    Returns:
        An operation targeting the given qubits with a measurement.
    """
    if key is None:
        key = _default_measurement_key(qubits)
    return MeasurementGate(key, invert_mask).on(*qubits)


def measure_each(*qubits: raw_types.QubitId,
                 key_func: Callable[[raw_types.QubitId], str] = str
                 ) -> List[gate_operation.GateOperation]:
    """Returns a list of operations individually measuring the given qubits.

    The qubits are measured in the computational basis.

    Args:
        *qubits: The qubits to measure.
        key_func: Determines the key of the measurements of each qubit. Takes
            the qubit and returns the key for that qubit. Defaults to str.

    Returns:
        A list of operations individually measuring the given qubits.
    """
    return [MeasurementGate(key_func(q)).on(q) for q in qubits]


X = RotXGate()  # Pauli X gate.
Y = RotYGate()  # Pauli Y gate.
Z = RotZGate()  # Pauli Z gate.
CZ = Rot11Gate()  # Negates the amplitude of the |11> state.

S = Z**0.5
T = Z**0.25


class HGate(eigen_gate.EigenGate,
            gate_features.TextDiagrammable,
<<<<<<< HEAD
            gate_features.ReversibleEffect,
=======
            gate_features.CompositeGate,
>>>>>>> 42009e54
            gate_features.SingleQubitGate,
            gate_features.QasmConvertibleGate):
    """180 degree rotation around the X+Z axis of the Bloch sphere."""

    def __init__(self, *,  # Forces keyword args.
                 half_turns: Optional[Union[value.Symbol, float]] = None,
                 rads: Optional[float] = None,
                 degs: Optional[float] = None) -> None:
        """Initializes the gate.

        At most one angle argument may be specified. If more are specified,
        the result is considered ambiguous and an error is thrown. If no angle
        argument is given, the default value of one half turn is used.

        Args:
            half_turns: The relative phasing of H's eigenstates, in half_turns.
            rads: The relative phasing of H's eigenstates, in radians.
            degs: The relative phasing of H's eigenstates, in degrees.
        """
        super().__init__(exponent=value.chosen_angle_to_half_turns(
            half_turns=half_turns,
            rads=rads,
            degs=degs))

    def _canonical_exponent_period(self) -> Optional[float]:
        return 2

    def _with_exponent(self,
                       exponent: Union[value.Symbol, float]) -> 'HGate':
        return HGate(half_turns=exponent)

    def _eigen_components(self):
        component0 = (np.array([[(3 + 2 * np.sqrt(2)),
                                 (1 + np.sqrt(2))],
                                [(1 + np.sqrt(2)),
                                 (1)]])) / (2 * (2 + np.sqrt(2)))

        component1 = (np.array([[(3 - 2 * np.sqrt(2)),
                                 (1 - np.sqrt(2))],
                                [(1 - np.sqrt(2)),
                                 (1)]])) / (2 * (2 - np.sqrt(2)))

        return [(0, component0), (1, component1), ]

    @property
    def half_turns(self) -> Union[value.Symbol, float]:
        return self._exponent

    def default_decompose(self, qubits):
        q = qubits[0]

        if self._exponent == 1:
            yield Y(q)**0.5, X(q)
            return

        yield Y(q)**0.25
        yield X(q)**self.half_turns
        yield Y(q)**-0.25

    def inverse(self):
        return self

<<<<<<< HEAD
    def _unitary_(self) -> np.ndarray:
        s = math.sqrt(0.5)
        return np.array([[s, s], [s, -s]])
=======
    def text_diagram_info(self, args: gate_features.TextDiagramInfoArgs
                          ) -> gate_features.TextDiagramInfo:
        return gate_features.TextDiagramInfo(('H',))
>>>>>>> 42009e54

    def known_qasm_output(self,
                          qubits: Tuple[raw_types.QubitId, ...],
                          args: gate_features.QasmOutputArgs) -> Optional[str]:
        args.validate_version('2.0')
        if self.half_turns == 1:
            return args.format('h {0};\n', qubits[0])
        else:
            return args.format('ry({0:half_turns}) {3};\n'
                               'rx({1:half_turns}) {3};\n'
                               'ry({2:half_turns}) {3};\n',
                               0.25,  self.half_turns, -0.25, qubits[0])

    def __str__(self):
        return 'H'

    def __repr__(self):
        return 'cirq.H'


H = HGate()  # Hadamard gate.


class CNotGate(eigen_gate.EigenGate,
               gate_features.TextDiagrammable,
               gate_features.CompositeGate,
               gate_features.TwoQubitGate,
               gate_features.QasmConvertibleGate):
    """When applying CNOT (controlled-not) to QuBits, you can either use
    positional arguments CNOT(q1, q2), where q2 is toggled when q1 is on,
    or named arguments CNOT(control=q1, target=q2).
    (Mixing the two is not permitted.)"""

    def __init__(self, *,  # Forces keyword args.
                 half_turns: Optional[Union[value.Symbol, float]] = None,
                 rads: Optional[float] = None,
                 degs: Optional[float] = None) -> None:
        """Initializes the gate.

        At most one angle argument may be specified. If more are specified,
        the result is considered ambiguous and an error is thrown. If no angle
        argument is given, the default value of one half turn is used.

        Args:
            half_turns: Relative phasing of CNOT's eigenstates, in half_turns.
            rads: Relative phasing of CNOT's eigenstates, in radians.
            degs: Relative phasing of CNOT's eigenstates, in degrees.
        """
        super().__init__(exponent=value.chosen_angle_to_half_turns(
            half_turns=half_turns,
            rads=rads,
            degs=degs))

    def default_decompose(self, qubits):
        c, t = qubits
        yield Y(t)**-0.5
        yield Rot11Gate(half_turns=self.half_turns).on(c, t)
        yield Y(t)**0.5

    def _eigen_components(self):
        return [
            (0, np.array([[1, 0, 0, 0],
                          [0, 1, 0, 0],
                          [0, 0, 0.5, 0.5],
                          [0, 0, 0.5, 0.5]])),
            (1, np.array([[0, 0, 0, 0],
                          [0, 0, 0, 0],
                          [0, 0, 0.5, -0.5],
                          [0, 0, -0.5, 0.5]])),
        ]

    def _canonical_exponent_period(self) -> Optional[float]:
        return 2

    def _with_exponent(self,
                       exponent: Union[value.Symbol, float]) -> 'CNotGate':
        return CNotGate(half_turns=exponent)

    @property
    def half_turns(self) -> Union[value.Symbol, float]:
        return self._exponent

    def text_diagram_info(self, args: gate_features.TextDiagramInfoArgs
                          ) -> gate_features.TextDiagramInfo:
        return gate_features.TextDiagramInfo(
            wire_symbols=('@', 'X'),
            exponent=self._exponent)

    def known_qasm_output(self,
                          qubits: Tuple[raw_types.QubitId, ...],
                          args: gate_features.QasmOutputArgs) -> Optional[str]:
        if self.half_turns != 1:
            return None  # Don't have an equivalent gate in QASM
        args.validate_version('2.0')
        return args.format('cx {0},{1};\n', qubits[0], qubits[1])

    def __str__(self) -> str:
        if self.half_turns == 1:
            return 'CNOT'
        return 'CNOT**{!r}'.format(self.half_turns)

    def __repr__(self) -> str:
        if self.half_turns == 1:
            return 'cirq.CNOT'
        return '(cirq.CNOT**{!r})'.format(self.half_turns)

    def on(self, *args: raw_types.QubitId,
           **kwargs: raw_types.QubitId) -> gate_operation.GateOperation:
        if not kwargs:
            return super().on(*args)
        if not args and set(kwargs.keys()) == {'control', 'target'}:
            return super().on(kwargs['control'], kwargs['target'])
        raise ValueError(
            "Expected two positional argument or else 'target' AND 'control' "
            "keyword arguments. But got args={!r}, kwargs={!r}.".format(
                args, kwargs))


CNOT = CNotGate()  # Controlled Not Gate.


class SwapGate(eigen_gate.EigenGate,
               gate_features.TextDiagrammable,
               gate_features.TwoQubitGate,
               gate_features.CompositeGate,
               gate_features.InterchangeableQubitsGate,
               gate_features.QasmConvertibleGate):
    """Swaps two qubits."""

    def __init__(self, *,  # Forces keyword args.
                 half_turns: Union[value.Symbol, float] = 1.0) -> None:
        super().__init__(exponent=half_turns)

    def default_decompose(self, qubits):
        """See base class."""
        a, b = qubits
        yield CNOT(a, b)
        yield CNOT(b, a) ** self.half_turns
        yield CNOT(a, b)

    def _eigen_components(self):
        return [
            (0, np.array([[1, 0,   0,   0],
                          [0, 0.5, 0.5, 0],
                          [0, 0.5, 0.5, 0],
                          [0, 0,   0,   1]])),
            (1, np.array([[0,  0,    0,   0],
                          [0,  0.5, -0.5, 0],
                          [0, -0.5,  0.5, 0],
                          [0,  0,    0,   0]])),
        ]

    def _canonical_exponent_period(self) -> Optional[float]:
        return 2

    def _with_exponent(self,
                       exponent: Union[value.Symbol, float]) -> 'SwapGate':
        return SwapGate(half_turns=exponent)

    @property
    def half_turns(self) -> Union[value.Symbol, float]:
        return self._exponent

    def text_diagram_info(self, args: gate_features.TextDiagramInfoArgs
                          ) -> gate_features.TextDiagramInfo:
        if not args.use_unicode_characters:
            return gate_features.TextDiagramInfo(
                wire_symbols=('swap', 'swap'),
                exponent=self._exponent)
        return gate_features.TextDiagramInfo(
            wire_symbols=('×', '×'),
            exponent=self._exponent)

    def known_qasm_output(self,
                          qubits: Tuple[raw_types.QubitId, ...],
                          args: gate_features.QasmOutputArgs) -> Optional[str]:
        if self.half_turns != 1:
            return None  # Don't have an equivalent gate in QASM
        args.validate_version('2.0')
        return args.format('swap {0},{1};\n', qubits[0], qubits[1])

    def __str__(self) -> str:
        if self.half_turns == 1:
            return 'SWAP'
        return 'SWAP**{!r}'.format(self.half_turns)

    def __repr__(self) -> str:
        if self.half_turns == 1:
            return 'cirq.SWAP'
        return '(cirq.SWAP**{!r})'.format(self.half_turns)


SWAP = SwapGate()  # Exchanges two qubits' states.


class ISwapGate(eigen_gate.EigenGate,
                gate_features.CompositeGate,
                gate_features.InterchangeableQubitsGate,
                gate_features.TextDiagrammable,
                gate_features.TwoQubitGate):
    """Rotates the |01⟩-vs-|10⟩ subspace of two qubits around its Bloch X-axis.

    When exponent=1, swaps the two qubits and phases |01⟩ and |10⟩ by i. More
    generally, this gate's matrix is defined as follows:

        ISWAP**t ≡ exp(+i π t (X⊗X + Y⊗Y) / 4)
                 ≡ [1 0            0            0]
                   [0 cos(π·t/2)   i·sin(π·t/2) 0]
                   [0 i·sin(π·t/2) cos(π·t/2)   0]
                   [0 0            0            1]
    """

    @property
    def exponent(self) -> Union[value.Symbol, float]:
        return self._exponent

    def _eigen_components(self):
        return [
            (0, np.diag([1, 0, 0, 1])),
            (+0.5, np.array([[0, 0, 0, 0],
                             [0, 0.5, 0.5, 0],
                             [0, 0.5, 0.5, 0],
                             [0, 0, 0, 0]])),
            (-0.5, np.array([[0, 0, 0, 0],
                             [0, 0.5, -0.5, 0],
                             [0, -0.5, 0.5, 0],
                             [0, 0, 0, 0]])),
        ]

    def _canonical_exponent_period(self) -> Optional[float]:
        return 4

    def _with_exponent(self, exponent: Union[value.Symbol, float]
                       ) -> 'ISwapGate':
        return ISwapGate(exponent=exponent)

    def default_decompose(self, qubits):
        a, b = qubits

        yield CNOT(a, b)
        yield H(a)
        yield CNOT(b, a)
        yield S(a)**self.exponent
        yield CNOT(b, a)
        yield S(a)**-self.exponent
        yield H(a)
        yield CNOT(a, b)

    def text_diagram_info(self, args: gate_features.TextDiagramInfoArgs
                          ) -> gate_features.TextDiagramInfo:
        return gate_features.TextDiagramInfo(
            wire_symbols=('iSwap', 'iSwap'),
            exponent=self._exponent)

    def __str__(self) -> str:
        if self.exponent == 1:
            return 'ISWAP'
        return 'ISWAP**{!r}'.format(self.exponent)

    def __repr__(self):
        if self.exponent == 1:
            return 'cirq.ISWAP'
        return '(cirq.ISWAP**{!r})'.format(self.exponent)


# Swaps two qubits while phasing the swapped subspace by i.
ISWAP = ISwapGate()<|MERGE_RESOLUTION|>--- conflicted
+++ resolved
@@ -491,11 +491,7 @@
 
 class HGate(eigen_gate.EigenGate,
             gate_features.TextDiagrammable,
-<<<<<<< HEAD
-            gate_features.ReversibleEffect,
-=======
             gate_features.CompositeGate,
->>>>>>> 42009e54
             gate_features.SingleQubitGate,
             gate_features.QasmConvertibleGate):
     """180 degree rotation around the X+Z axis of the Bloch sphere."""
@@ -558,15 +554,9 @@
     def inverse(self):
         return self
 
-<<<<<<< HEAD
-    def _unitary_(self) -> np.ndarray:
-        s = math.sqrt(0.5)
-        return np.array([[s, s], [s, -s]])
-=======
     def text_diagram_info(self, args: gate_features.TextDiagramInfoArgs
                           ) -> gate_features.TextDiagramInfo:
         return gate_features.TextDiagramInfo(('H',))
->>>>>>> 42009e54
 
     def known_qasm_output(self,
                           qubits: Tuple[raw_types.QubitId, ...],
