# Copyright 2018 The Cirq Developers
#
# Licensed under the Apache License, Version 2.0 (the "License");
# you may not use this file except in compliance with the License.
# You may obtain a copy of the License at
#
#     https://www.apache.org/licenses/LICENSE-2.0
#
# Unless required by applicable law or agreed to in writing, software
# distributed under the License is distributed on an "AS IS" BASIS,
# WITHOUT WARRANTIES OR CONDITIONS OF ANY KIND, either express or implied.
# See the License for the specific language governing permissions and
# limitations under the License.

"""Quantum gates defined by a matrix."""

from typing import Union, cast

import numpy as np

from cirq import linalg, value
from cirq.ops import gate_features, raw_types


def _phase_matrix(turns: float) -> np.ndarray:
    return np.diag([1, np.exp(2j * np.pi * turns)])


class SingleQubitMatrixGate(raw_types.Gate,
                            gate_features.TextDiagrammable,
                            gate_features.PhaseableEffect,
                            gate_features.ExtrapolatableEffect,
                            gate_features.BoundedEffect):
    """A 1-qubit gate defined by its matrix.

    More general than specialized classes like ZGate, but more expensive and
    more float-error sensitive to work with (due to using eigendecompositions).
    """

    def __init__(self, matrix: np.ndarray) -> None:
        """
        Initializes the 2-qubit matrix gate.

        Args:
            matrix: The matrix that defines the gate.
        """
        if matrix.shape != (2, 2) or not linalg.is_unitary(matrix):
            raise ValueError('Not a 2x2 unitary matrix: {}'.format(matrix))
        self.matrix = matrix

    def validate_args(self, qubits):
        if len(qubits) != 1:
            raise ValueError(
                'Single-qubit gate applied to multiple qubits: {}({})'.format(
                    self, qubits))

    def extrapolate_effect(self, factor: Union[float, value.Symbol]
                           ) -> 'SingleQubitMatrixGate':
        if isinstance(factor, value.Symbol):
            raise TypeError('SingleQubitMatrixGate cannot be parameterized.')
        e = cast(float, factor)
        new_mat = linalg.map_eigenvalues(self.matrix, lambda b: b**e)
        return SingleQubitMatrixGate(new_mat)

    def trace_distance_bound(self):
        vals = np.linalg.eigvals(self.matrix)
        rotation_angle = abs(np.angle(vals[0] / vals[1]))
        return rotation_angle * 1.2

    def phase_by(self, phase_turns: float, qubit_index: int):
        z = _phase_matrix(phase_turns)
        phased_matrix = z.dot(self.matrix).dot(np.conj(z.T))
        return SingleQubitMatrixGate(phased_matrix)

    def _unitary_effect_(self) -> np.ndarray:
        return self.matrix

    def text_diagram_info(self, args: gate_features.TextDiagramInfoArgs
                          ) -> gate_features.TextDiagramInfo:
        return gate_features.TextDiagramInfo(
            wire_symbols=(_matrix_to_diagram_symbol(self.matrix, args),))

    def __hash__(self):
        vals = tuple(v for _, v in np.ndenumerate(self.matrix))
        return hash((SingleQubitMatrixGate, vals))

    def approx_eq(self, other, ignore_global_phase=True):
        if not isinstance(other, type(self)):
            return NotImplemented
        cmp = (linalg.allclose_up_to_global_phase if ignore_global_phase
               else np.allclose)
        return cmp(self.matrix, other.matrix)

    def __eq__(self, other):
        if not isinstance(other, type(self)):
            return NotImplemented
        return np.alltrue(self.matrix == other.matrix)

    def __ne__(self, other):
        return not self == other

    def __repr__(self):
<<<<<<< HEAD
        return 'SingleQubitMatrixGate({})'.format(repr(self.matrix))
=======
        return 'cirq.SingleQubitMatrixGate({})'.format(repr(self.matrix()))
>>>>>>> ecab8f7b

    def __str__(self):
        return str(self.matrix.round(3))


class TwoQubitMatrixGate(raw_types.Gate,
                         gate_features.TextDiagrammable,
                         gate_features.PhaseableEffect,
                         gate_features.ExtrapolatableEffect):
    """A 2-qubit gate defined only by its matrix.

    More general than specialized classes like CZGate, but more expensive and
    more float-error sensitive to work with (due to using eigendecompositions).
    """

    def __init__(self, matrix: np.ndarray) -> None:
        """
        Initializes the 2-qubit matrix gate.

        Args:
            matrix: The matrix that defines the gate.
        """

        if matrix.shape != (4, 4) or not linalg.is_unitary(matrix):
            raise ValueError('Not a 4x4 unitary matrix: {}'.format(matrix))
        self.matrix = matrix

    def validate_args(self, qubits):
        if len(qubits) != 2:
            raise ValueError(
                'Two-qubit gate not applied to two qubits: {}({})'.format(
                    self, qubits))

    def extrapolate_effect(self, factor: Union[float, value.Symbol]
                           ) -> 'TwoQubitMatrixGate':
        if isinstance(factor, value.Symbol):
            raise TypeError('TwoQubitMatrixGate cannot be parameterized.')
        e = cast(float, factor)
        new_mat = linalg.map_eigenvalues(self.matrix, lambda b: b**e)
        return TwoQubitMatrixGate(new_mat)

    def phase_by(self, phase_turns: float, qubit_index: int):
        i = np.eye(2)
        z = _phase_matrix(phase_turns)
        z2 = np.kron(z, i) if qubit_index else np.kron(i, z)
        phased_matrix = z2.dot(self.matrix).dot(np.conj(z2.T))
        return TwoQubitMatrixGate(phased_matrix)

    def approx_eq(self, other, ignore_global_phase=True):
        if not isinstance(other, type(self)):
            return NotImplemented
        cmp = (linalg.allclose_up_to_global_phase if ignore_global_phase
               else np.allclose)
        return cmp(self.matrix, other.matrix)

    def _unitary_effect_(self):
        return self.matrix

    def text_diagram_info(self, args: gate_features.TextDiagramInfoArgs
                          ) -> gate_features.TextDiagramInfo:
        return gate_features.TextDiagramInfo(
            wire_symbols=(_matrix_to_diagram_symbol(self.matrix, args), '#2'))

    def __hash__(self):
        vals = tuple(v for _, v in np.ndenumerate(self.matrix))
        return hash((SingleQubitMatrixGate, vals))

    def __eq__(self, other):
        if not isinstance(other, type(self)):
            return NotImplemented
        return np.alltrue(self.matrix == other.matrix)

    def __ne__(self, other):
        return not self == other

    def __repr__(self):
<<<<<<< HEAD
        return 'TwoQubitMatrixGate({})'.format(repr(self.matrix))
=======
        return 'cirq.TwoQubitMatrixGate({})'.format(repr(self.matrix()))
>>>>>>> ecab8f7b

    def __str__(self):
        return str(self.matrix.round(3))


def _matrix_to_diagram_symbol(matrix: np.ndarray,
                              args: gate_features.TextDiagramInfoArgs) -> str:
    if args.precision is not None:
        matrix = matrix.round(args.precision)
    result = str(matrix)
    if args.use_unicode_characters:
        lines = result.split('\n')
        for i in range(len(lines)):
            lines[i] = lines[i].replace('[[', '')
            lines[i] = lines[i].replace(' [', '')
            lines[i] = lines[i].replace(']', '')
        w = max(len(line) for line in lines)
        for i in range(len(lines)):
            lines[i] = '│' + lines[i].ljust(w) + '│'
        lines.insert(0, '┌' + ' ' * w + '┐')
        lines.append('└' + ' ' * w + '┘')
        result = '\n'.join(lines)
    return result<|MERGE_RESOLUTION|>--- conflicted
+++ resolved
@@ -100,11 +100,7 @@
         return not self == other
 
     def __repr__(self):
-<<<<<<< HEAD
-        return 'SingleQubitMatrixGate({})'.format(repr(self.matrix))
-=======
-        return 'cirq.SingleQubitMatrixGate({})'.format(repr(self.matrix()))
->>>>>>> ecab8f7b
+        return 'cirq.SingleQubitMatrixGate({})'.format(repr(self.matrix))
 
     def __str__(self):
         return str(self.matrix.round(3))
@@ -181,11 +177,7 @@
         return not self == other
 
     def __repr__(self):
-<<<<<<< HEAD
-        return 'TwoQubitMatrixGate({})'.format(repr(self.matrix))
-=======
-        return 'cirq.TwoQubitMatrixGate({})'.format(repr(self.matrix()))
->>>>>>> ecab8f7b
+        return 'cirq.TwoQubitMatrixGate({})'.format(repr(self.matrix))
 
     def __str__(self):
         return str(self.matrix.round(3))
