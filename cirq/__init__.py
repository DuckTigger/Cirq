--- conflicted
+++ resolved
@@ -12,9 +12,6 @@
 # See the License for the specific language governing permissions and
 # limitations under the License.
 
-<<<<<<< HEAD
-# Flatten sub-modules.
-=======
 # Import sub-modules.
 
 from cirq import (
@@ -29,7 +26,6 @@
 )
 
 # Also flatten some of the sub-modules.
->>>>>>> ecab8f7b
 
 from cirq.circuits import (
     Circuit,
@@ -212,7 +208,6 @@
 
 # Unflattened sub-modules.
 from cirq import (
-    api,
     google,
     testing,
 )
