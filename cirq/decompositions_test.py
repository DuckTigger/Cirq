# Copyright 2018 The Cirq Developers
#
# Licensed under the Apache License, Version 2.0 (the "License");
# you may not use this file except in compliance with the License.
# You may obtain a copy of the License at
#
#     https://www.apache.org/licenses/LICENSE-2.0
#
# Unless required by applicable law or agreed to in writing, software
# distributed under the License is distributed on an "AS IS" BASIS,
# WITHOUT WARRANTIES OR CONDITIONS OF ANY KIND, either express or implied.
# See the License for the specific language governing permissions and
# limitations under the License.

import cmath
import math
import random
from typing import Sequence

import numpy as np
import pytest

import cirq

def _operations_to_matrix(operations, qubits):
    return cirq.Circuit.from_ops(operations).to_unitary_matrix(
        qubit_order=cirq.QubitOrder.explicit(qubits),
        qubits_that_should_be_present=qubits)


def assert_gates_implement_unitary(gates: Sequence[cirq.SingleQubitGate],
                                   intended_effect: np.ndarray,
                                   atol: float):
<<<<<<< HEAD
    actual_effect = cirq.dot(*reversed([cirq.unitary(g) for g in gates]))
=======
    actual_effect = cirq.dot(*[cirq.unitary(g) for g in reversed(gates)])
>>>>>>> 4fedf59e
    cirq.testing.assert_allclose_up_to_global_phase(actual_effect,
                                                    intended_effect,
                                                    atol=atol)


def test_single_qubit_matrix_to_gates_known_x():
    actual = cirq.single_qubit_matrix_to_gates(
        np.array([[0, 1], [1, 0]]), tolerance=0.01)

    assert actual == [cirq.X]


def test_single_qubit_matrix_to_gates_known_y():
    actual = cirq.single_qubit_matrix_to_gates(
        np.array([[0, -1j], [1j, 0]]), tolerance=0.01)

    assert actual == [cirq.Y]


def test_single_qubit_matrix_to_gates_known_z():
    actual = cirq.single_qubit_matrix_to_gates(
        np.array([[1, 0], [0, -1]]), tolerance=0.01)

    assert actual == [cirq.Z]


def test_single_qubit_matrix_to_gates_known_s():
    actual = cirq.single_qubit_matrix_to_gates(
        np.array([[1, 0], [0, 1j]]), tolerance=0.01)

    assert actual == [cirq.Z**0.5]


def test_known_s_dag():
    actual = cirq.single_qubit_matrix_to_gates(
        np.array([[1, 0], [0, -1j]]), tolerance=0.01)

    assert actual == [cirq.Z**-0.5]


def test_known_h():
    actual = cirq.single_qubit_matrix_to_gates(
        np.array([[1, 1], [1, -1]]) * np.sqrt(0.5), tolerance=0.001)

    assert actual == [cirq.Y**-0.5, cirq.Z]


@pytest.mark.parametrize('intended_effect', [
    np.array([[0, 1j], [1, 0]]),
    # Historical failure:
    np.array([[-0.10313355-0.62283483j,  0.76512225-0.1266025j],
              [-0.72184177+0.28352196j,  0.23073193+0.5876415j]]),
] + [
    cirq.testing.random_unitary(2) for _ in range(10)
])
def test_single_qubit_matrix_to_gates_cases(intended_effect):
    for atol in [1e-1, 1e-8]:
        gates = cirq.single_qubit_matrix_to_gates(
            intended_effect, tolerance=atol / 10)
        assert len(gates) <= 3
        assert sum(1 for g in gates if not isinstance(g, cirq.RotZGate)) <= 1
        assert_gates_implement_unitary(gates, intended_effect, atol=atol)


@pytest.mark.parametrize('pre_turns,post_turns',
                         [(random.random(), random.random())
                          for _ in range(10)])
def test_single_qubit_matrix_to_gates_fuzz_half_turns_merge_z_gates(
        pre_turns, post_turns):
    intended_effect = cirq.dot(
        cirq.unitary(cirq.Z**(2 * pre_turns)),
        cirq.unitary(cirq.X),
        cirq.unitary(cirq.Z**(2 * post_turns)))

    gates = cirq.single_qubit_matrix_to_gates(
        intended_effect, tolerance=1e-7)

    assert len(gates) <= 2
    assert_gates_implement_unitary(gates, intended_effect, atol=1e-6)


def test_single_qubit_matrix_to_gates_tolerance_z():
    z = np.diag([1, np.exp(1j * 0.01)])

    optimized_away = cirq.single_qubit_matrix_to_gates(
        z, tolerance=0.1)
    assert len(optimized_away) == 0

    kept = cirq.single_qubit_matrix_to_gates(z, tolerance=0.0001)
    assert len(kept) == 1


def test_single_qubit_matrix_to_gates_tolerance_xy():
    c, s = np.cos(0.01), np.sin(0.01)
    xy = np.array([[c, -s], [s, c]])

    optimized_away = cirq.single_qubit_matrix_to_gates(
        xy, tolerance=0.1)
    assert len(optimized_away) == 0

    kept = cirq.single_qubit_matrix_to_gates(xy, tolerance=0.0001)
    assert len(kept) == 1


def test_single_qubit_matrix_to_gates_tolerance_half_turn_phasing():
    a = np.pi / 2 + 0.01
    c, s = np.cos(a), np.sin(a)
    nearly_x = np.array([[c, -s], [s, c]])
    z1 = np.diag([1, np.exp(1j * 1.2)])
    z2 = np.diag([1, np.exp(1j * 1.6)])
    phased_nearly_x = z1.dot(nearly_x).dot(z2)

    optimized_away = cirq.single_qubit_matrix_to_gates(
        phased_nearly_x, tolerance=0.1)
    assert len(optimized_away) == 2

    kept = cirq.single_qubit_matrix_to_gates(
        phased_nearly_x, tolerance=0.0001)
    assert len(kept) == 3


def test_single_qubit_op_to_framed_phase_form_output_on_example_case():
    u, t, g = cirq.single_qubit_op_to_framed_phase_form(
        cirq.unitary(cirq.Y**0.25))
    assert cirq.allclose_up_to_global_phase(u, cirq.unitary(cirq.X**0.5))
    assert abs(t - (1 + 1j) * math.sqrt(0.5)) < 0.00001
    assert abs(g - 1) < 0.00001


@pytest.mark.parametrize('mat', [
    np.eye(2),
    cirq.unitary(cirq.H),
    cirq.unitary(cirq.X),
    cirq.unitary(cirq.X**0.5),
    cirq.unitary(cirq.Y),
    cirq.unitary(cirq.Z),
    cirq.unitary(cirq.Z**0.5),
] + [cirq.testing.random_unitary(2)
     for _ in range(10)])
def test_single_qubit_op_to_framed_phase_form_equivalent_on_known_and_random(
        mat):
    u, t, g = cirq.single_qubit_op_to_framed_phase_form(mat)
    z = np.diag([g, g * t])
    assert np.allclose(mat, np.conj(u.T).dot(z).dot(u))


def test_controlled_op_to_operations_concrete_case():
    c = cirq.NamedQubit('c')
    t = cirq.NamedQubit('t')
    expected = [cirq.Y(t)**-0.5, cirq.CZ(c, t)**1.5,
                cirq.Z(c)**0.25, cirq.Y(t)**0.5]
    operations = cirq.controlled_op_to_operations(
        control=c,
        target=t,
        operation=np.array([[1, 1j], [1j, 1]]) * np.sqrt(0.5),
        tolerance=0.0001)
    # Test closeness as opposed to equality to avoid precision errors
    for actual_op, expected_op in zip(operations, expected):
        assert cirq.allclose_up_to_global_phase(cirq.unitary(actual_op),
                                                cirq.unitary(expected_op),
                                                atol=1e-8)

def test_controlled_op_to_operations_omits_negligible_global_phase():
    qc = cirq.QubitId()
    qt = cirq.QubitId()
    operations = cirq.controlled_op_to_operations(
        control=qc,
        target=qt,
        operation=cirq.unitary(cirq.H),
        tolerance=0.0001)

    assert operations == [cirq.Y(qt)**-0.25, cirq.CZ(qc, qt), cirq.Y(qt)**0.25]


@pytest.mark.parametrize('mat', [
    np.eye(2),
    cirq.unitary(cirq.H),
    cirq.unitary(cirq.X),
    cirq.unitary(cirq.X**0.5),
    cirq.unitary(cirq.Y),
    cirq.unitary(cirq.Z),
    cirq.unitary(cirq.Z**0.5),
] + [
    cirq.testing.random_unitary(2) for _ in range(10)
])
def test_controlled_op_to_operations_equivalent_on_known_and_random(mat):
    qc = cirq.QubitId()
    qt = cirq.QubitId()
    operations = cirq.controlled_op_to_operations(
        control=qc, target=qt, operation=mat)
    actual_effect = _operations_to_matrix(operations, (qc, qt))
    intended_effect = cirq.kron_with_controls(cirq.CONTROL_TAG, mat)
    assert cirq.allclose_up_to_global_phase(actual_effect, intended_effect)


def _random_single_partial_cz_effect():
    return cirq.dot(
        cirq.kron(cirq.testing.random_unitary(2),
                  cirq.testing.random_unitary(2)),
        np.diag([1, 1, 1, cmath.exp(2j * random.random() * np.pi)]),
        cirq.kron(cirq.testing.random_unitary(2),
                  cirq.testing.random_unitary(2)))


def _random_double_partial_cz_effect():
    return cirq.dot(
        cirq.kron(cirq.testing.random_unitary(2),
                  cirq.testing.random_unitary(2)),
        np.diag([1, 1, 1, cmath.exp(2j * random.random() * np.pi)]),
        cirq.kron(cirq.testing.random_unitary(2),
                  cirq.testing.random_unitary(2)),
        np.diag([1, 1, 1, cmath.exp(2j * random.random() * np.pi)]),
        cirq.kron(cirq.testing.random_unitary(2),
                  cirq.testing.random_unitary(2)))


def _random_double_full_cz_effect():
    return cirq.dot(
        cirq.kron(cirq.testing.random_unitary(2),
                  cirq.testing.random_unitary(2)),
        cirq.unitary(cirq.CZ),
        cirq.kron(cirq.testing.random_unitary(2),
                  cirq.testing.random_unitary(2)),
        cirq.unitary(cirq.CZ),
        cirq.kron(cirq.testing.random_unitary(2),
                  cirq.testing.random_unitary(2)))


def assert_cz_depth_below(operations, threshold, must_be_full):
    total_cz = 0

    for op in operations:
        assert len(op.qubits) <= 2
        if len(op.qubits) == 2:
            assert isinstance(op, cirq.GateOperation)
            assert isinstance(op.gate, cirq.Rot11Gate)
            if must_be_full:
                assert op.gate.half_turns == 1
            total_cz += abs(op.gate.half_turns)

    assert total_cz <= threshold


def assert_ops_implement_unitary(q0, q1, operations, intended_effect,
                                 atol=0.01):
    actual_effect = _operations_to_matrix(operations, (q0, q1))
    assert cirq.allclose_up_to_global_phase(actual_effect, intended_effect,
                                              atol=atol)


@pytest.mark.parametrize('max_partial_cz_depth,max_full_cz_depth,effect', [
    (0, 0, np.eye(4)),
    (0, 0, np.array([
        [0, 0, 0, 1],
        [0, 0, 1, 0],
        [0, 1, 0, 0],
        [1, 0, 0, 0j],
    ])),
    (0, 0, cirq.unitary(cirq.CZ**0.00000001)),

    (0.5, 2, cirq.unitary(cirq.CZ**0.5)),

    (1, 1, cirq.unitary(cirq.CZ)),
    (1, 1, cirq.unitary(cirq.CNOT)),
    (1, 1, np.array([
        [1, 0, 0, 1j],
        [0, 1, 1j, 0],
        [0, 1j, 1, 0],
        [1j, 0, 0, 1],
    ]) * np.sqrt(0.5)),
    (1, 1, np.array([
        [1, 0, 0, -1j],
        [0, 1, -1j, 0],
        [0, -1j, 1, 0],
        [-1j, 0, 0, 1],
    ]) * np.sqrt(0.5)),
    (1, 1, np.array([
        [1, 0, 0, 1j],
        [0, 1, -1j, 0],
        [0, -1j, 1, 0],
        [1j, 0, 0, 1],
    ]) * np.sqrt(0.5)),

    (1.5, 3, cirq.map_eigenvalues(cirq.unitary(cirq.SWAP),
                                  lambda e: e**0.5)),

    (2, 2, cirq.unitary(cirq.SWAP).dot(cirq.unitary(cirq.CZ))),

    (3, 3, cirq.unitary(cirq.SWAP)),
    (3, 3, np.array([
        [0, 0, 0, 1],
        [0, 1, 0, 0],
        [0, 0, 1, 0],
        [1, 0, 0, 0j],
    ])),
] + [
    (1, 2, _random_single_partial_cz_effect()) for _ in range(10)
] + [
    (2, 2, _random_double_full_cz_effect()) for _ in range(10)
] + [
    (2, 3, _random_double_partial_cz_effect()) for _ in range(10)
] + [
    (3, 3, cirq.testing.random_unitary(4)) for _ in range(10)
])
def test_two_to_ops_equivalent_and_bounded_for_known_and_random(
        max_partial_cz_depth,
        max_full_cz_depth,
        effect):
    q0 = cirq.QubitId()
    q1 = cirq.QubitId()

    operations_with_partial = cirq.two_qubit_matrix_to_operations(
        q0, q1, effect, True)
    operations_with_full = cirq.two_qubit_matrix_to_operations(
        q0, q1, effect, False)

    assert_ops_implement_unitary(q0, q1, operations_with_partial, effect)
    assert_ops_implement_unitary(q0, q1, operations_with_full, effect)

    assert_cz_depth_below(operations_with_partial, max_partial_cz_depth, False)
    assert_cz_depth_below(operations_with_full, max_full_cz_depth, True)


def test_trivial_parity_interaction_corner_case():
    q0 = cirq.QubitId()
    q1 = cirq.QubitId()
    nearPi4 = np.pi/4 * 0.99
    tolerance = 1e-2
    circuit = cirq.Circuit.from_ops(
        cirq.decompositions._parity_interaction(q0, q1, -nearPi4, tolerance))
    assert len(circuit) == 2


@pytest.mark.parametrize('rad,expected', (lambda err, largeErr: [
    (np.pi/4, True),
    (np.pi/4 + err, True),
    (np.pi/4 + largeErr, False),
    (np.pi/4 - err, True),
    (np.pi/4 - largeErr, False),
    (-np.pi/4, True),
    (-np.pi/4 + err, True),
    (-np.pi/4 + largeErr, False),
    (-np.pi/4 - err, True),
    (-np.pi/4 - largeErr, False),
    (0, True),
    (err, True),
    (largeErr, False),
    (-err, True),
    (-largeErr, False),
    (np.pi/8, False),
    (-np.pi/8, False),
])(1e-8*2/3, 1e-8*4/3))
def test_is_trivial_angle(rad, expected):
    tolerance = 1e-8
    out = cirq.decompositions._is_trivial_angle(rad, tolerance)
    assert out == expected, 'rad = {}'.format(rad)<|MERGE_RESOLUTION|>--- conflicted
+++ resolved
@@ -31,11 +31,7 @@
 def assert_gates_implement_unitary(gates: Sequence[cirq.SingleQubitGate],
                                    intended_effect: np.ndarray,
                                    atol: float):
-<<<<<<< HEAD
-    actual_effect = cirq.dot(*reversed([cirq.unitary(g) for g in gates]))
-=======
     actual_effect = cirq.dot(*[cirq.unitary(g) for g in reversed(gates)])
->>>>>>> 4fedf59e
     cirq.testing.assert_allclose_up_to_global_phase(actual_effect,
                                                     intended_effect,
                                                     atol=atol)
