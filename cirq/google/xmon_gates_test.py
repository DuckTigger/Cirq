--- conflicted
+++ resolved
@@ -231,14 +231,8 @@
 def test_z_parameterize():
     parameterized_gate = cg.ExpZGate(half_turns=cirq.Symbol('a'))
     assert parameterized_gate.is_parameterized()
-<<<<<<< HEAD
     assert not cirq.has_unitary_effect(parameterized_gate)
-    resolver = ParamResolver({'a': 0.1})
-=======
-    with pytest.raises(ValueError):
-        _ = parameterized_gate.matrix()
     resolver = cirq.ParamResolver({'a': 0.1})
->>>>>>> ecab8f7b
     resolved_gate = parameterized_gate.with_parameters_resolved_by(resolver)
     assert resolved_gate == cg.ExpZGate(half_turns=0.1)
 
@@ -348,27 +342,16 @@
 
 
 def test_cz_potential_implementation():
-<<<<<<< HEAD
-    assert not cirq.has_unitary_effect(cg.Exp11Gate(half_turns=Symbol('a')))
+    assert not cirq.has_unitary_effect(cg.Exp11Gate(
+        half_turns=cirq.Symbol('a')))
     assert cirq.has_unitary_effect(cg.Exp11Gate())
-=======
-    assert not cirq.can_cast(cirq.KnownMatrix,
-                             cg.Exp11Gate(half_turns=cirq.Symbol('a')))
-    assert cirq.can_cast(cirq.KnownMatrix, cg.Exp11Gate())
->>>>>>> ecab8f7b
 
 
 def test_cz_parameterize():
     parameterized_gate = cg.Exp11Gate(half_turns=cirq.Symbol('a'))
     assert parameterized_gate.is_parameterized()
-<<<<<<< HEAD
     assert not cirq.has_unitary_effect(parameterized_gate)
-    resolver = ParamResolver({'a': 0.1})
-=======
-    with pytest.raises(ValueError):
-        _ = parameterized_gate.matrix()
     resolver = cirq.ParamResolver({'a': 0.1})
->>>>>>> ecab8f7b
     resolved_gate = parameterized_gate.with_parameters_resolved_by(resolver)
     assert resolved_gate == cg.Exp11Gate(half_turns=0.1)
 
@@ -429,23 +412,6 @@
                            half_turns=0.5)) == 'W(0.25)^0.5'
 
 
-<<<<<<< HEAD
-def test_w_to_proto():
-    assert proto_matches_text(
-        cg.ExpWGate(half_turns=Symbol('k'),
-                    axis_half_turns=1).to_proto(GridQubit(2, 3)),
-        """
-        exp_w {
-            target {
-                row: 2
-                col: 3
-            }
-            axis_half_turns {
-                raw: 1
-            }
-            half_turns {
-                parameter_key: "k"
-=======
 def test_w_to_proto_dict():
     gate = cg.ExpWGate(half_turns=cirq.Symbol('k'), axis_half_turns=1)
     proto_dict = {
@@ -459,7 +425,6 @@
             },
             'half_turns': {
                 'parameter_key': 'k'
->>>>>>> ecab8f7b
             }
         }
     }
@@ -543,16 +508,8 @@
 
 
 def test_w_potential_implementation():
-<<<<<<< HEAD
-    assert not cirq.can_cast(cirq.ReversibleEffect,
-                             cg.ExpWGate(half_turns=Symbol('a')))
-=======
-    assert not cirq.can_cast(cirq.KnownMatrix,
-                             cg.ExpWGate(half_turns=cirq.Symbol('a')))
     assert not cirq.can_cast(cirq.ReversibleEffect,
                              cg.ExpWGate(half_turns=cirq.Symbol('a')))
-    assert cirq.can_cast(cirq.KnownMatrix, cg.ExpWGate())
->>>>>>> ecab8f7b
     assert cirq.can_cast(cirq.ReversibleEffect, cg.ExpWGate())
 
 
@@ -560,14 +517,8 @@
     parameterized_gate = cg.ExpWGate(half_turns=cirq.Symbol('a'),
                                      axis_half_turns=cirq.Symbol('b'))
     assert parameterized_gate.is_parameterized()
-<<<<<<< HEAD
     assert not cirq.has_unitary_effect(parameterized_gate)
-    resolver = ParamResolver({'a': 0.1, 'b': 0.2})
-=======
-    with pytest.raises(ValueError):
-        _ = parameterized_gate.matrix()
     resolver = cirq.ParamResolver({'a': 0.1, 'b': 0.2})
->>>>>>> ecab8f7b
     resolved_gate = parameterized_gate.with_parameters_resolved_by(resolver)
     assert resolved_gate == cg.ExpWGate(half_turns=0.1, axis_half_turns=0.2)
 
